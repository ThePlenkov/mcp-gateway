--- conflicted
+++ resolved
@@ -49,10 +49,6 @@
 		return fmt.Errorf("parsing registry config: %w", err)
 	}
 
-<<<<<<< HEAD
-	// Get catalog including user-configured catalogs to find OAuth-enabled remote servers for DCR
-=======
->>>>>>> 6903da8d
 	catalog, err := catalog.GetWithOptions(ctx, true, nil)
 	if err != nil {
 		return err
