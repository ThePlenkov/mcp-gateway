package commands

import (
	"fmt"
	"strconv"

	"github.com/docker/cli/cli/command"
	"github.com/docker/cli/cli/config/configfile"
	"github.com/spf13/cobra"
)

// featureCommand creates the `feature` command and its subcommands
func featureCommand(dockerCli command.Cli) *cobra.Command {
	cmd := &cobra.Command{
		Use:   "feature",
		Short: "Manage experimental features",
		Long: `Manage experimental features for Docker MCP Gateway.

Features are stored in your Docker configuration file (~/.docker/config.json)
and control optional functionality that may change in future versions.`,
	}

	cmd.AddCommand(
		featureEnableCommand(dockerCli),
		featureDisableCommand(dockerCli),
		featureListCommand(dockerCli),
	)

	return cmd
}

// featureEnableCommand creates the `feature enable` command
func featureEnableCommand(dockerCli command.Cli) *cobra.Command {
	return &cobra.Command{
		Use:   "enable <feature-name>",
		Short: "Enable an experimental feature",
		Long: `Enable an experimental feature.

Available features:
  configured-catalogs    Allow gateway to use user-managed catalogs alongside Docker catalog
  oauth-interceptor      Enable GitHub OAuth flow interception for automatic authentication
<<<<<<< HEAD
  mcp-oauth-dcr          Enable Dynamic Client Registration (DCR) for automatic OAuth client setup`,
=======
  dynamic-tools          Enable internal MCP management tools (mcp-find, mcp-add, mcp-remove)`,
>>>>>>> e6741eef
		Args: cobra.ExactArgs(1),
		RunE: func(_ *cobra.Command, args []string) error {
			featureName := args[0]

			// Validate feature name
			if !isKnownFeature(featureName) {
<<<<<<< HEAD
				return fmt.Errorf("unknown feature: %s\n\nAvailable features:\n  configured-catalogs    Allow gateway to use user-managed catalogs\n  oauth-interceptor      Enable GitHub OAuth flow interception\n  mcp-oauth-dcr          Enable Dynamic Client Registration for automatic OAuth setup", featureName)
=======
				return fmt.Errorf("unknown feature: %s\n\nAvailable features:\n  configured-catalogs    Allow gateway to use user-managed catalogs\n  oauth-interceptor      Enable GitHub OAuth flow interception\n  dynamic-tools          Enable internal MCP management tools", featureName)
>>>>>>> e6741eef
			}

			// Enable the feature
			configFile := dockerCli.ConfigFile()
			if configFile.Features == nil {
				configFile.Features = make(map[string]string)
			}
			configFile.Features[featureName] = "enabled"

			// Save the configuration
			if err := configFile.Save(); err != nil {
				return fmt.Errorf("failed to save configuration: %w", err)
			}

			fmt.Printf("Feature '%s' enabled successfully.\n", featureName)

			// Provide usage hints for features
			switch featureName {
			case "configured-catalogs":
				fmt.Println("\nTo use configured catalogs with the gateway, run:")
				fmt.Println("  docker mcp gateway run --use-configured-catalogs")
				fmt.Println("\nTo create and manage catalogs, use:")
				fmt.Println("  docker mcp catalog create <name>")
				fmt.Println("  docker mcp catalog add <catalog> <server-name> <server-file>")
			case "oauth-interceptor":
				fmt.Println("\nThis feature enables automatic GitHub OAuth interception when 401 errors occur.")
				fmt.Println("When enabled, the gateway will automatically provide OAuth URLs for authentication.")
				fmt.Println("\nNo additional flags are needed - this applies to all gateway runs.")
<<<<<<< HEAD
			case "mcp-oauth-dcr":
				fmt.Println("\nThis feature enables Dynamic Client Registration (DCR) for MCP servers.")
				fmt.Println("When enabled, remote servers with OAuth configuration will automatically:")
				fmt.Println("  - Discover OAuth authorization servers")
				fmt.Println("  - Register public OAuth clients using PKCE")
				fmt.Println("  - Provide seamless OAuth authentication flows")
				fmt.Println("\nOnly affects remote servers with OAuth configuration - traditional OAuth flows are unchanged.")
=======
			case "dynamic-tools":
				fmt.Println("\nThis feature enables dynamic tool discovery and execution capabilities.")
				fmt.Println("When enabled, the gateway provides internal tools for managing MCP servers:")
				fmt.Println("  - mcp-find: search for available MCP servers in the catalog")
				fmt.Println("  - mcp-add: add MCP servers to the registry and reload configuration")
				fmt.Println("  - mcp-remove: remove MCP servers from the registry and reload configuration")
				fmt.Println("\nNo additional flags are needed - this applies to all gateway runs.")
>>>>>>> e6741eef
			}

			return nil
		},
	}
}

// featureDisableCommand creates the `feature disable` command
func featureDisableCommand(dockerCli command.Cli) *cobra.Command {
	return &cobra.Command{
		Use:   "disable <feature-name>",
		Short: "Disable an experimental feature",
		Long:  "Disable an experimental feature that was previously enabled.",
		Args:  cobra.ExactArgs(1),
		RunE: func(_ *cobra.Command, args []string) error {
			featureName := args[0]

			// Validate feature name
			if !isKnownFeature(featureName) {
				return fmt.Errorf("unknown feature: %s", featureName)
			}

			// Disable the feature
			configFile := dockerCli.ConfigFile()
			if configFile.Features == nil {
				configFile.Features = make(map[string]string)
			}
			configFile.Features[featureName] = "disabled"

			// Save the configuration
			if err := configFile.Save(); err != nil {
				return fmt.Errorf("failed to save configuration: %w", err)
			}

			fmt.Printf("Feature '%s' disabled successfully.\n", featureName)
			return nil
		},
	}
}

// featureListCommand creates the `feature list` command
func featureListCommand(dockerCli command.Cli) *cobra.Command {
	return &cobra.Command{
		Use:   "list",
		Short: "List all available features and their status",
		Long:  "List all available experimental features and show whether they are enabled or disabled.",
		RunE: func(_ *cobra.Command, _ []string) error {
			configFile := dockerCli.ConfigFile()

			fmt.Println("Available experimental features:")
			fmt.Println()

			// Show all known features
<<<<<<< HEAD
			knownFeatures := []string{"configured-catalogs", "oauth-interceptor", "mcp-oauth-dcr"}
=======
			knownFeatures := []string{"configured-catalogs", "oauth-interceptor", "dynamic-tools"}
>>>>>>> e6741eef
			for _, feature := range knownFeatures {
				status := "disabled"
				if isFeatureEnabledFromCli(dockerCli, feature) {
					status = "enabled"
				}

				fmt.Printf("  %-20s %s\n", feature, status)

				// Add description for each feature
				switch feature {
				case "configured-catalogs":
					fmt.Printf("  %-20s %s\n", "", "Allow gateway to use user-managed catalogs alongside Docker catalog")
				case "oauth-interceptor":
					fmt.Printf("  %-20s %s\n", "", "Enable GitHub OAuth flow interception for automatic authentication")
<<<<<<< HEAD
				case "mcp-oauth-dcr":
					fmt.Printf("  %-20s %s\n", "", "Enable Dynamic Client Registration (DCR) for automatic OAuth client setup")
=======
				case "dynamic-tools":
					fmt.Printf("  %-20s %s\n", "", "Enable internal MCP management tools (mcp-find, mcp-add, mcp-remove)")
>>>>>>> e6741eef
				}
				fmt.Println()
			}

			// Show any other features in config that we don't know about
			if configFile.Features != nil {
				unknownFeatures := make([]string, 0)
				for feature := range configFile.Features {
					if !isKnownFeature(feature) {
						unknownFeatures = append(unknownFeatures, feature)
					}
				}

				if len(unknownFeatures) > 0 {
					fmt.Println("Unknown features in configuration:")
					for _, feature := range unknownFeatures {
						status := configFile.Features[feature]
						fmt.Printf("  %-20s %s (unknown)\n", feature, status)
					}
				}
			}

			return nil
		},
	}
}

// isFeatureEnabledFromCli checks if a feature is enabled using the CLI interface
func isFeatureEnabledFromCli(dockerCli command.Cli, feature string) bool {
	configFile := dockerCli.ConfigFile()
	return isFeatureEnabledFromConfig(configFile, feature)
}

// isFeatureEnabledFromConfig checks if a feature is enabled from a config file
func isFeatureEnabledFromConfig(configFile *configfile.ConfigFile, feature string) bool {
	if configFile.Features == nil {
		return false
	}

	value, exists := configFile.Features[feature]
	if !exists {
		return false
	}

	// Handle both boolean string values and "enabled"/"disabled" strings
	if value == "enabled" {
		return true
	}
	if value == "disabled" {
		return false
	}

	// Fallback to parsing as boolean
	enabled, err := strconv.ParseBool(value)
	return err == nil && enabled
}

// isKnownFeature checks if the feature name is valid
func isKnownFeature(feature string) bool {
	knownFeatures := []string{
		"configured-catalogs",
		"oauth-interceptor",
<<<<<<< HEAD
		"mcp-oauth-dcr",
=======
		"dynamic-tools",
>>>>>>> e6741eef
	}

	for _, known := range knownFeatures {
		if feature == known {
			return true
		}
	}
	return false
}<|MERGE_RESOLUTION|>--- conflicted
+++ resolved
@@ -39,22 +39,15 @@
 Available features:
   configured-catalogs    Allow gateway to use user-managed catalogs alongside Docker catalog
   oauth-interceptor      Enable GitHub OAuth flow interception for automatic authentication
-<<<<<<< HEAD
-  mcp-oauth-dcr          Enable Dynamic Client Registration (DCR) for automatic OAuth client setup`,
-=======
+  mcp-oauth-dcr          Enable Dynamic Client Registration (DCR) for automatic OAuth client setup
   dynamic-tools          Enable internal MCP management tools (mcp-find, mcp-add, mcp-remove)`,
->>>>>>> e6741eef
 		Args: cobra.ExactArgs(1),
 		RunE: func(_ *cobra.Command, args []string) error {
 			featureName := args[0]
 
 			// Validate feature name
 			if !isKnownFeature(featureName) {
-<<<<<<< HEAD
-				return fmt.Errorf("unknown feature: %s\n\nAvailable features:\n  configured-catalogs    Allow gateway to use user-managed catalogs\n  oauth-interceptor      Enable GitHub OAuth flow interception\n  mcp-oauth-dcr          Enable Dynamic Client Registration for automatic OAuth setup", featureName)
-=======
-				return fmt.Errorf("unknown feature: %s\n\nAvailable features:\n  configured-catalogs    Allow gateway to use user-managed catalogs\n  oauth-interceptor      Enable GitHub OAuth flow interception\n  dynamic-tools          Enable internal MCP management tools", featureName)
->>>>>>> e6741eef
+				return fmt.Errorf("unknown feature: %s\n\nAvailable features:\n  configured-catalogs    Allow gateway to use user-managed catalogs\n  oauth-interceptor      Enable GitHub OAuth flow interception\n  mcp-oauth-dcr          Enable Dynamic Client Registration for automatic OAuth setup\n  dynamic-tools          Enable internal MCP management tools", featureName)
 			}
 
 			// Enable the feature
@@ -83,7 +76,6 @@
 				fmt.Println("\nThis feature enables automatic GitHub OAuth interception when 401 errors occur.")
 				fmt.Println("When enabled, the gateway will automatically provide OAuth URLs for authentication.")
 				fmt.Println("\nNo additional flags are needed - this applies to all gateway runs.")
-<<<<<<< HEAD
 			case "mcp-oauth-dcr":
 				fmt.Println("\nThis feature enables Dynamic Client Registration (DCR) for MCP servers.")
 				fmt.Println("When enabled, remote servers with OAuth configuration will automatically:")
@@ -91,7 +83,6 @@
 				fmt.Println("  - Register public OAuth clients using PKCE")
 				fmt.Println("  - Provide seamless OAuth authentication flows")
 				fmt.Println("\nOnly affects remote servers with OAuth configuration - traditional OAuth flows are unchanged.")
-=======
 			case "dynamic-tools":
 				fmt.Println("\nThis feature enables dynamic tool discovery and execution capabilities.")
 				fmt.Println("When enabled, the gateway provides internal tools for managing MCP servers:")
@@ -99,7 +90,6 @@
 				fmt.Println("  - mcp-add: add MCP servers to the registry and reload configuration")
 				fmt.Println("  - mcp-remove: remove MCP servers from the registry and reload configuration")
 				fmt.Println("\nNo additional flags are needed - this applies to all gateway runs.")
->>>>>>> e6741eef
 			}
 
 			return nil
@@ -153,11 +143,7 @@
 			fmt.Println()
 
 			// Show all known features
-<<<<<<< HEAD
-			knownFeatures := []string{"configured-catalogs", "oauth-interceptor", "mcp-oauth-dcr"}
-=======
-			knownFeatures := []string{"configured-catalogs", "oauth-interceptor", "dynamic-tools"}
->>>>>>> e6741eef
+			knownFeatures := []string{"configured-catalogs", "oauth-interceptor", "mcp-oauth-dcr", "dynamic-tools"}
 			for _, feature := range knownFeatures {
 				status := "disabled"
 				if isFeatureEnabledFromCli(dockerCli, feature) {
@@ -172,13 +158,10 @@
 					fmt.Printf("  %-20s %s\n", "", "Allow gateway to use user-managed catalogs alongside Docker catalog")
 				case "oauth-interceptor":
 					fmt.Printf("  %-20s %s\n", "", "Enable GitHub OAuth flow interception for automatic authentication")
-<<<<<<< HEAD
 				case "mcp-oauth-dcr":
 					fmt.Printf("  %-20s %s\n", "", "Enable Dynamic Client Registration (DCR) for automatic OAuth client setup")
-=======
 				case "dynamic-tools":
 					fmt.Printf("  %-20s %s\n", "", "Enable internal MCP management tools (mcp-find, mcp-add, mcp-remove)")
->>>>>>> e6741eef
 				}
 				fmt.Println()
 			}
@@ -241,11 +224,8 @@
 	knownFeatures := []string{
 		"configured-catalogs",
 		"oauth-interceptor",
-<<<<<<< HEAD
 		"mcp-oauth-dcr",
-=======
 		"dynamic-tools",
->>>>>>> e6741eef
 	}
 
 	for _, known := range knownFeatures {
