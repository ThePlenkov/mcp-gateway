package gateway

type Config struct {
	Options
	ServerNames  []string
	CatalogPath  []string
	ConfigPath   []string
	RegistryPath []string
	ToolsPath    []string
	SecretsPath  string
}

type Options struct {
	Port                    int
	Transport               string
	ToolNames               []string
	Interceptors            []string
	OciRef                  []string
	Verbose                 bool
	LongLived               bool
	DebugDNS                bool
	LogCalls                bool
	BlockSecrets            bool
	BlockNetwork            bool
	VerifySignatures        bool
	DryRun                  bool
	Watch                   bool
	Cpus                    int
	Memory                  string
	Static                  bool
	Central                 bool
	OAuthInterceptorEnabled bool
<<<<<<< HEAD
	McpOAuthDcrEnabled      bool
=======
	DynamicTools            bool
>>>>>>> e6741eef
}<|MERGE_RESOLUTION|>--- conflicted
+++ resolved
@@ -30,9 +30,6 @@
 	Static                  bool
 	Central                 bool
 	OAuthInterceptorEnabled bool
-<<<<<<< HEAD
 	McpOAuthDcrEnabled      bool
-=======
 	DynamicTools            bool
->>>>>>> e6741eef
 }