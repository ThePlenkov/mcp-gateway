--- conflicted
+++ resolved
@@ -113,11 +113,7 @@
 		return err
 	}
 
-<<<<<<< HEAD
-	if err := json.Unmarshal(buf, result); err != nil {
-=======
 	if err := json.Unmarshal(buf, &result); err != nil {
->>>>>>> 5c2ab27b
 		return err
 	}
 	return nil
