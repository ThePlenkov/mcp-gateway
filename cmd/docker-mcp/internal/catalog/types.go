--- conflicted
+++ resolved
@@ -13,11 +13,8 @@
 // MCP Servers
 
 type Server struct {
-<<<<<<< HEAD
+	Name           string   `yaml:"name,omitempty" json:"name,omitempty"`
 	Type           string   `yaml:"type" json:"type"`
-=======
-	Name           string   `yaml:"name,omitempty" json:"name,omitempty"`
->>>>>>> 6903da8d
 	Image          string   `yaml:"image" json:"image"`
 	Description    string   `yaml:"description,omitempty" json:"description,omitempty"`
 	LongLived      bool     `yaml:"longLived,omitempty" json:"longLived,omitempty"`
